--- conflicted
+++ resolved
@@ -19,11 +19,7 @@
 import logging
 import math
 import os
-<<<<<<< HEAD
-from typing import Tuple
-=======
 import warnings
->>>>>>> 86578bb0
 
 import torch
 import torch.nn.functional as F
